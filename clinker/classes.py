--- conflicted
+++ resolved
@@ -136,68 +136,6 @@
     return Cluster(Path(path).stem, loci)
 
 
-FASTA_SUFFIXES = (".fa", ".fsa", ".fna", ".fasta", ".faa")
-GBK_SUFFIXES = (".gbk", ".gb", ".genbank", ".gbf", ".gbff")
-GFF_SUFFIXES = (".gtf", ".gff", ".gff3")
-
-
-def find_fasta(gff_path):
-    path = None
-    for suffix in FASTA_SUFFIXES:
-        _path = Path(gff_path).with_suffix(suffix)
-        if _path.exists():
-            path = _path
-            break
-    return path
-
-
-def parse_fasta(path):
-    with open(path) as fp:
-        fasta = {record.id: record for record in SeqIO.parse(fp, "fasta")}
-    return fasta
-
-
-def parse_gff(path):
-    # Check for FASTA file
-    fasta_path = find_fasta(path)
-
-    if not fasta_path:
-        raise FileNotFoundError("Could not find matching FASTA file")
-
-    fasta = parse_fasta(fasta_path)
-
-    gff = gffutils.create_db(
-        str(path),
-        ":memory:",
-        force=True,
-        merge_strategy="create_unique",
-    )
-
-    cluster = Cluster(name=str(Path(path).with_suffix("")))
-
-    for region in gff.features_of_type("region"):
-        genes = []
-        for cds in gff.region(
-            seqid=region.seqid,
-            start=region.start,
-            end=region.end,
-            strand=None,
-            featuretype="CDS"
-        ):
-            cds = biopython_integration.to_seqfeature(cds)
-            if not genes or (genes[-1].qualifiers["ID"] != cds.qualifiers["ID"]):
-                genes.append(cds)
-            else:
-                genes[-1].location += cds.location
-        genes = [
-            Gene.from_seqfeature(gene, fasta[region.seqid])
-            for gene in genes
-        ]
-        locus = Locus(name=region.seqid, start=0, end=region.end, genes=genes)
-        cluster.loci.append(locus)
-    return cluster
-
-
 def find_qualifier(valid_values, qualifiers):
     """Try to find a valid value in SeqFeature.qualifiers"""
     for value in valid_values:
@@ -238,20 +176,12 @@
     for path in paths:
         _path = Path(path)
         if _path.is_dir():
-<<<<<<< HEAD
             if level == 0 or recurse:
                 new = Path(path).glob("*")
                 _files = find_files(new, recurse=recurse, level=level + 1)
                 files.extend(_files)
         else:
             if _path.exists() and _path.suffix.lower() in GBK_SUFFIXES + GFF_SUFFIXES:
-=======
-            new = _path.glob("*")
-            _files = find_files(new)
-            files.extend(_files)
-        else:
-            if _path.suffix in GBK_SUFFIXES + GFF_SUFFIXES:
->>>>>>> bebbf843
                 files.append(path)
     return files
 
@@ -259,15 +189,14 @@
 def parse_files(paths):
     clusters = []
     for path in paths:
-        if Path(path).suffix in GBK_SUFFIXES:
+        if Path(path).suffix.lower() in GBK_SUFFIXES:
             cluster = parse_genbank(path)
-        elif Path(path).suffix in GFF_SUFFIXES:
+        elif Path(path).suffix.lower() in GFF_SUFFIXES:
             cluster = parse_gff(path)
         else:
             raise TypeError("File %s does not have GenBank or GFF3 extension")
         clusters.append(cluster)
     return clusters
-<<<<<<< HEAD
 
 
 def get_children(children, uids_only=False):
@@ -321,8 +250,6 @@
             json.dump(d, fp, **kwargs)
         else:
             return json.dumps(d, **kwargs)
-=======
->>>>>>> bebbf843
 
     @classmethod
     def from_json(cls, js):
@@ -343,15 +270,8 @@
           to Gene objects in self.genes
     """
 
-<<<<<<< HEAD
     def __init__(self, name, loci, uid=None):
         self.uid = uid if uid else str(uuid.uuid4())
-=======
-    id_iter = itertools.count()
-
-    def __init__(self, name=None, loci=None, uid=None):
-        self.uid = uid if uid else next(Cluster.id_iter)
->>>>>>> bebbf843
         self.name = name
         self.loci = loci if loci else []
 
